--- conflicted
+++ resolved
@@ -1,10 +1,6 @@
 [tool.poetry]
 name = "fds.sdk.utils"
-<<<<<<< HEAD
-version = "1.1.2"
-=======
-version = "2.0.0"
->>>>>>> 9942148f
+version = "2.0.1"
 description = "Utilities for interacting with FactSet APIs."
 authors = ["FactSet Research Systems"]
 license = "Apache-2.0"
